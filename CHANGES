--- conflicted
+++ resolved
@@ -1,16 +1,14 @@
 HikariCP Changes
 
-<<<<<<< HEAD
 Changes in 2.4.0
 
  * Consolidated distribution into single JVM target (Java 7).  Java 6 support has
-   entered maintenance mode and bug fixes will continue on the 2.3.x branch.
+   entered maintenance mode, bug fixes will continue on the 2.3.x branch.
 
  * Pool configuration properties and DataSource methods previously marked as
    @Deprecated have been removed.
-=======
+
 Changes in 2.3.6
->>>>>>> 6d8bfdb5
 
  * Allow explicit definition of driverClassName to override DriverManager.getDriver(url)
    located driver.
